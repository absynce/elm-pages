module Pages.Internal.Platform.Cli exposing
    ( Content
    , Effect(..)
    , Flags
    , Model
    , Msg(..)
    , Page
    , ToJsPayload(..)
    , ToJsSuccessPayload
    , cliApplication
    , init
    , toJsCodec
    , update
    )

import BuildError exposing (BuildError)
import Codec exposing (Codec)
import Dict exposing (Dict)
import Dict.Extra
import Head
import Html exposing (Html)
import Http
import Json.Decode as Decode
import Json.Encode
import Pages.ContentCache as ContentCache exposing (ContentCache)
import Pages.Document
import Pages.Http
import Pages.ImagePath as ImagePath
import Pages.Internal.StaticHttpBody as StaticHttpBody
import Pages.Manifest as Manifest
import Pages.PagePath as PagePath exposing (PagePath)
import Pages.StaticHttp as StaticHttp exposing (RequestDetails)
import Pages.StaticHttp.Request as HashRequest
import Pages.StaticHttpRequest as StaticHttpRequest
import Secrets
import SecretsDict exposing (SecretsDict)
import Set exposing (Set)
import TerminalText as Terminal


type ToJsPayload pathKey
    = Errors String
    | Success (ToJsSuccessPayload pathKey)


type alias ToJsSuccessPayload pathKey =
    { pages : Dict String (Dict String String)
    , manifest : Manifest.Config pathKey
    , filesToGenerate : List FileToGenerate
    , errors : List String
    }


type alias FileToGenerate =
    { path : List String
    , content : String
    }


toJsCodec : Codec (ToJsPayload pathKey)
toJsCodec =
    Codec.custom
        (\errorsTag success value ->
            case value of
                Errors errorList ->
                    errorsTag errorList

                Success { pages, manifest, filesToGenerate, errors } ->
                    success (ToJsSuccessPayload pages manifest filesToGenerate errors)
        )
        |> Codec.variant1 "Errors" Errors Codec.string
        |> Codec.variant1 "Success"
            Success
            successCodec
        |> Codec.buildCustom


stubManifest : Manifest.Config pathKey
stubManifest =
    { backgroundColor = Nothing
    , categories = []
    , displayMode = Manifest.Standalone
    , orientation = Manifest.Portrait
    , description = "elm-pages - A statically typed site generator."
    , iarcRatingId = Nothing
    , name = "elm-pages docs"
    , themeColor = Nothing
    , startUrl = PagePath.external ""
    , shortName = Just "elm-pages"
    , sourceIcon = ImagePath.external ""
    }


successCodec : Codec (ToJsSuccessPayload pathKey)
successCodec =
    Codec.object ToJsSuccessPayload
        |> Codec.field "pages"
            .pages
            (Codec.dict (Codec.dict Codec.string))
        |> Codec.field "manifest"
            .manifest
            (Codec.build Manifest.toJson (Decode.succeed stubManifest))
        |> Codec.field "filesToGenerate"
            .filesToGenerate
            (Codec.build
                (\list ->
                    list
                        |> Json.Encode.list
                            (\item ->
                                Json.Encode.object
                                    [ ( "path", item.path |> String.join "/" |> Json.Encode.string )
                                    , ( "content", item.content |> Json.Encode.string )
                                    ]
                            )
                )
                (Decode.succeed [])
            )
        |> Codec.field "errors" .errors (Codec.list Codec.string)
        |> Codec.buildObject


type Effect pathKey
    = NoEffect
    | SendJsData (ToJsPayload pathKey)
    | FetchHttp { masked : RequestDetails, unmasked : RequestDetails }
    | Batch (List (Effect pathKey))


type alias Page metadata view pathKey =
    { metadata : metadata
    , path : PagePath pathKey
    , view : view
    }


type alias Content =
    List ( List String, { extension : String, frontMatter : String, body : Maybe String } )


type alias Flags =
    Decode.Value


type alias Model =
    { staticResponses : StaticResponses
    , secrets : SecretsDict
    , errors : List BuildError
    , allRawResponses : Dict String (Maybe String)
    , mode : Mode
    }


type Msg
    = GotStaticHttpResponse { request : { masked : RequestDetails, unmasked : RequestDetails }, response : Result Pages.Http.Error String }


type alias Config pathKey userMsg userModel metadata view =
    { init :
        Maybe
            { path : PagePath pathKey
            , query : Maybe String
            , fragment : Maybe String
            }
        -> ( userModel, Cmd userMsg )
    , update : userMsg -> userModel -> ( userModel, Cmd userMsg )
    , subscriptions : userModel -> Sub userMsg
    , view :
        List ( PagePath pathKey, metadata )
        ->
            { path : PagePath pathKey
            , frontmatter : metadata
            }
        ->
            StaticHttp.Request
                { view : userModel -> view -> { title : String, body : Html userMsg }
                , head : List (Head.Tag pathKey)
                }
    , document : Pages.Document.Document metadata view
    , content : Content
    , toJsPort : Json.Encode.Value -> Cmd Never
    , manifest : Manifest.Config pathKey
    , generateFiles :
        List
            { path : PagePath pathKey
            , frontmatter : metadata
            , body : String
            }
        ->
            StaticHttp.Request
                (List
                    (Result String
                        { path : List String
                        , content : String
                        }
                    )
                )
    , canonicalSiteUrl : String
    , pathKey : pathKey
    , onPageChange :
        Maybe
            ({ path : PagePath pathKey
             , query : Maybe String
             , fragment : Maybe String
             }
             -> userMsg
            )
    }


cliApplication :
    (Msg -> msg)
    -> (msg -> Maybe Msg)
    -> (Model -> model)
    -> (model -> Maybe Model)
    -> Config pathKey userMsg userModel metadata view
    -> Platform.Program Flags model msg
cliApplication cliMsgConstructor narrowMsg toModel fromModel config =
    let
        contentCache =
            ContentCache.init config.document config.content Nothing

        siteMetadata =
            contentCache
                |> Result.map
                    (\cache -> cache |> ContentCache.extractMetadata config.pathKey)
                |> Result.mapError (List.map Tuple.second)
    in
    Platform.worker
        { init =
            \flags ->
                init toModel contentCache siteMetadata config flags
                    |> Tuple.mapSecond (perform cliMsgConstructor config.toJsPort)
        , update =
            \msg model ->
                case ( narrowMsg msg, fromModel model ) of
                    ( Just cliMsg, Just cliModel ) ->
                        update siteMetadata config cliMsg cliModel
                            |> Tuple.mapSecond (perform cliMsgConstructor config.toJsPort)
                            |> Tuple.mapFirst toModel

                    _ ->
                        ( model, Cmd.none )
        , subscriptions = \_ -> Sub.none
        }


type Mode
    = Prod
    | Dev


modeDecoder =
    Decode.string
        |> Decode.andThen
            (\mode ->
                if mode == "prod" then
                    Decode.succeed Prod

                else
                    Decode.succeed Dev
            )


perform : (Msg -> msg) -> (Json.Encode.Value -> Cmd Never) -> Effect pathKey -> Cmd msg
perform cliMsgConstructor toJsPort effect =
    case effect of
        NoEffect ->
            Cmd.none

        SendJsData value ->
            value
                |> Codec.encoder toJsCodec
                |> toJsPort
                |> Cmd.map never

        Batch list ->
            list
                |> List.map (perform cliMsgConstructor toJsPort)
                |> Cmd.batch

        FetchHttp ({ unmasked, masked } as requests) ->
            -- let
            --     _ =
            --         Debug.log "Fetching" masked.url
            -- in
            Http.request
                { method = unmasked.method
                , url = unmasked.url
                , headers = unmasked.headers |> List.map (\( key, value ) -> Http.header key value)
                , body =
                    case unmasked.body of
                        StaticHttpBody.EmptyBody ->
                            Http.emptyBody

                        StaticHttpBody.StringBody contentType string ->
                            Http.stringBody contentType string

                        StaticHttpBody.JsonBody value ->
                            Http.jsonBody value
                , expect =
                    Pages.Http.expectString
                        (\response ->
                            (GotStaticHttpResponse >> cliMsgConstructor)
                                { request = requests
                                , response = response
                                }
                        )
                , timeout = Nothing
                , tracker = Nothing
                }


init :
    (Model -> model)
    -> ContentCache.ContentCache metadata view
    -> Result (List BuildError) (List ( PagePath pathKey, metadata ))
    -> Config pathKey userMsg userModel metadata view
    -> Decode.Value
    -> ( model, Effect pathKey )
init toModel contentCache siteMetadata config flags =
    case
        Decode.decodeValue
            (Decode.map2 Tuple.pair
                (Decode.field "secrets" SecretsDict.decoder)
                (Decode.field "mode" modeDecoder)
            )
            flags
    of
        Ok ( secrets, mode ) ->
            case contentCache of
                Ok _ ->
                    case ContentCache.pagesWithErrors contentCache of
                        [] ->
                            let
                                requests =
                                    Result.andThen
                                        (\metadata ->
                                            staticResponseForPage metadata config.view
                                        )
                                        siteMetadata

                                staticResponses : StaticResponses
                                staticResponses =
                                    case requests of
                                        Ok okRequests ->
                                            staticResponsesInit siteMetadata config okRequests

                                        Err errors ->
                                            -- TODO need to handle errors better?
                                            staticResponsesInit siteMetadata config []

                                ( updatedRawResponses, effect ) =
                                    sendStaticResponsesIfDone config siteMetadata mode secrets Dict.empty [] staticResponses
                            in
                            ( Model staticResponses secrets [] updatedRawResponses mode |> toModel
                            , effect
                            )

                        pageErrors ->
                            let
                                requests =
                                    Result.andThen
                                        (\metadata ->
                                            staticResponseForPage metadata config.view
                                        )
                                        siteMetadata

                                staticResponses : StaticResponses
                                staticResponses =
                                    case requests of
                                        Ok okRequests ->
                                            staticResponsesInit siteMetadata config okRequests

                                        Err errors ->
                                            -- TODO need to handle errors better?
                                            staticResponsesInit siteMetadata config []
                            in
                            updateAndSendPortIfDone
                                config
                                siteMetadata
                                (Model
                                    staticResponses
                                    secrets
                                    pageErrors
                                    Dict.empty
                                    mode
                                )
                                toModel

                Err metadataParserErrors ->
                    updateAndSendPortIfDone
                        config
                        siteMetadata
                        (Model Dict.empty
                            secrets
                            (metadataParserErrors |> List.map Tuple.second)
                            Dict.empty
                            mode
                        )
                        toModel

        Err error ->
            updateAndSendPortIfDone
                config
                siteMetadata
                (Model Dict.empty
                    SecretsDict.masked
                    [ { title = "Internal Error"
                      , message = [ Terminal.text <| "Failed to parse flags: " ++ Decode.errorToString error ]
                      , fatal = True
                      }
                    ]
                    Dict.empty
                    Dev
                )
                toModel


updateAndSendPortIfDone :
    Config pathKey userMsg userModel metadata view
    -> Result (List BuildError) (List ( PagePath pathKey, metadata ))
    -> Model
    -> (Model -> model)
    -> ( model, Effect pathKey )
updateAndSendPortIfDone config siteMetadata model toModel =
    let
        ( updatedAllRawResponses, effect ) =
            sendStaticResponsesIfDone
                config
                siteMetadata
                model.mode
                model.secrets
                model.allRawResponses
                model.errors
                model.staticResponses
    in
    ( { model | allRawResponses = updatedAllRawResponses } |> toModel
    , effect
    )


type alias PageErrors =
    Dict String String


update :
    Result (List BuildError) (List ( PagePath pathKey, metadata ))
    -> Config pathKey userMsg userModel metadata view
    -> Msg
    -> Model
    -> ( Model, Effect pathKey )
update siteMetadata config msg model =
    case msg of
        GotStaticHttpResponse { request, response } ->
            let
                -- _ =
                --     Debug.log "Got response" request.masked.url
                --
                updatedModel =
                    (case response of
                        Ok okResponse ->
                            staticResponsesUpdate
                                { request = request
                                , response = Result.mapError (\_ -> ()) response
                                }
                                model

                        Err error ->
                            { model
                                | errors =
                                    List.append
                                        model.errors
                                        [ { title = "Static HTTP Error"
                                          , message =
                                                [ Terminal.text "I got an error making an HTTP request to this URL: "

                                                -- TODO include HTTP method, headers, and body
                                                , Terminal.yellow <| Terminal.text request.masked.url
                                                , Terminal.text "\n\n"
                                                , case error of
                                                    Pages.Http.BadStatus metadata body ->
                                                        Terminal.text <|
                                                            String.join "\n"
                                                                [ "Bad status: " ++ String.fromInt metadata.statusCode
                                                                , "Status message: " ++ metadata.statusText
                                                                , "Body: " ++ body
                                                                ]

                                                    Pages.Http.BadUrl _ ->
                                                        -- TODO include HTTP method, headers, and body
                                                        Terminal.text <| "Invalid url: " ++ request.masked.url

                                                    Pages.Http.Timeout ->
                                                        Terminal.text "Timeout"

                                                    Pages.Http.NetworkError ->
                                                        Terminal.text "Network error"
                                                ]
                                          , fatal = True
                                          }
                                        ]
                            }
                    )
                        |> staticResponsesUpdate
                            -- TODO for hash pass in RequestDetails here
                            { request = request
                            , response = Result.mapError (\_ -> ()) response
                            }

                ( updatedAllRawResponses, effect ) =
                    sendStaticResponsesIfDone config siteMetadata updatedModel.mode updatedModel.secrets updatedModel.allRawResponses updatedModel.errors updatedModel.staticResponses
            in
            ( { updatedModel | allRawResponses = updatedAllRawResponses }
            , effect
            )


dictCompact : Dict String (Maybe a) -> Dict String a
dictCompact dict =
    dict
        |> Dict.Extra.filterMap (\key value -> value)


performStaticHttpRequests : Dict String (Maybe String) -> SecretsDict -> List ( String, StaticHttp.Request a ) -> Result (List BuildError) (List { unmasked : RequestDetails, masked : RequestDetails })
performStaticHttpRequests allRawResponses secrets staticRequests =
    staticRequests
        |> List.map
            (\( pagePath, request ) ->
                allRawResponses
                    |> dictCompact
                    |> StaticHttpRequest.resolveUrls request
                    |> Tuple.second
            )
        |> List.concat
        -- TODO prevent duplicates... can't because Set needs comparable
        --        |> Set.fromList
        --        |> Set.toList
        |> List.map
            (\urlBuilder ->
                urlBuilder
                    |> Secrets.lookup secrets
                    |> Result.map
                        (\unmasked ->
                            { unmasked = unmasked
                            , masked = Secrets.maskedLookup urlBuilder
                            }
                        )
            )
        |> combineMultipleErrors
        |> Result.mapError List.concat


combineMultipleErrors : List (Result error a) -> Result (List error) (List a)
combineMultipleErrors results =
    List.foldr
        (\result soFarResult ->
            case soFarResult of
                Ok soFarOk ->
                    case result of
                        Ok value ->
                            value :: soFarOk |> Ok

                        Err error ->
                            Err [ error ]

                Err errorsSoFar ->
                    case result of
                        Ok _ ->
                            Err errorsSoFar

                        Err error ->
                            Err <| error :: errorsSoFar
        )
        (Ok [])
        results


cliDictKey : String
cliDictKey =
    "////elm-pages-CLI////"


staticResponsesInit : Result (List BuildError) (List ( PagePath pathKey, metadata )) -> Config pathKey userMsg userModel metadata view -> List ( PagePath pathKey, StaticHttp.Request value ) -> StaticResponses
staticResponsesInit siteMetadata config list =
    let
        foo : StaticHttp.Request (List (Result String { path : List String, content : String }))
        foo =
            config.generateFiles thing2

        generateFilesStaticRequest =
            ( cliDictKey, NotFetched (foo |> StaticHttp.map (\_ -> ())) Dict.empty )

        thing2 =
            siteMetadata
                |> Result.withDefault []
                |> List.map
                    (\( pagePath, metadata ) ->
                        let
                            contentForPage =
                                config.content
                                    |> List.filterMap
                                        (\( path, { body } ) ->
                                            let
                                                pagePathToGenerate =
                                                    PagePath.toString pagePath

                                                currentContentPath =
                                                    "/" ++ (path |> String.join "/")
                                            in
                                            if pagePathToGenerate == currentContentPath then
                                                Just body

                                            else
                                                Nothing
                                        )
                                    |> List.head
                                    |> Maybe.andThen identity
                        in
                        { path = pagePath
                        , frontmatter = metadata
                        , body = contentForPage |> Maybe.withDefault ""
                        }
                    )
    in
    list
        |> List.map
            (\( path, staticRequest ) ->
                ( PagePath.toString path
                , NotFetched (staticRequest |> StaticHttp.map (\_ -> ())) Dict.empty
                )
            )
        |> List.append [ generateFilesStaticRequest ]
        |> Dict.fromList


staticResponsesUpdate : { request : { masked : RequestDetails, unmasked : RequestDetails }, response : Result () String } -> Model -> Model
staticResponsesUpdate newEntry model =
    let
        updatedAllResponses =
            -- @@@@@@@@@ TODO handle errors here, change Dict to have `Result` instead of `Maybe`
            Dict.insert
                (HashRequest.hash newEntry.request.masked)
                (Just <| Result.withDefault "TODO" newEntry.response)
                model.allRawResponses
    in
    { model
        | allRawResponses = updatedAllResponses
        , staticResponses =
            Dict.map
                (\pageUrl entry ->
                    case entry of
                        NotFetched request rawResponses ->
                            let
                                realUrls =
                                    updatedAllResponses
                                        |> dictCompact
                                        |> StaticHttpRequest.resolveUrls request
                                        |> Tuple.second
                                        |> List.map Secrets.maskedLookup
                                        |> List.map HashRequest.hash

                                includesUrl =
                                    List.member
                                        (HashRequest.hash newEntry.request.masked)
                                        realUrls
                            in
                            if includesUrl then
                                let
                                    updatedRawResponses =
                                        Dict.insert
                                            (HashRequest.hash newEntry.request.masked)
                                            newEntry.response
                                            rawResponses
                                in
                                NotFetched request updatedRawResponses

                            else
                                entry
                )
                model.staticResponses
    }


isJust : Maybe a -> Bool
isJust maybeValue =
    case maybeValue of
        Just _ ->
            True

        Nothing ->
            False


sendStaticResponsesIfDone :
    Config pathKey userMsg userModel metadata view
    -> Result (List BuildError) (List ( PagePath pathKey, metadata ))
    -> Mode
    -> SecretsDict
    -> Dict String (Maybe String)
    -> List BuildError
    -> StaticResponses
    -> ( Dict String (Maybe String), Effect pathKey )
sendStaticResponsesIfDone config siteMetadata mode secrets allRawResponses errors staticResponses =
    let
        pendingRequests =
            staticResponses
                |> Dict.Extra.any
                    (\path entry ->
                        case entry of
                            NotFetched request rawResponses ->
                                let
                                    usableRawResponses : Dict String String
                                    usableRawResponses =
                                        Dict.Extra.filterMap
                                            (\key value ->
                                                value
                                                    |> Result.map Just
                                                    |> Result.withDefault Nothing
                                            )
                                            rawResponses

                                    hasPermanentError =
                                        usableRawResponses
                                            |> StaticHttpRequest.permanentError request
                                            |> isJust

                                    hasPermanentHttpError =
                                        not (List.isEmpty errors)

                                    --|> List.any
                                    --    (\error ->
                                    --        case error of
                                    --            FailedStaticHttpRequestError _ ->
                                    --                True
                                    --
                                    --            _ ->
                                    --                False
                                    --    )
                                    ( allUrlsKnown, knownUrlsToFetch ) =
                                        StaticHttpRequest.resolveUrls request
                                            (rawResponses |> Dict.map (\key value -> value |> Result.withDefault ""))

                                    fetchedAllKnownUrls =
                                        (knownUrlsToFetch
                                            |> List.map Secrets.maskedLookup
                                            |> List.map HashRequest.hash
                                            |> Set.fromList
                                            |> Set.size
                                        )
                                            == (rawResponses |> Dict.keys |> List.length)
                                in
                                if hasPermanentHttpError || hasPermanentError || (allUrlsKnown && fetchedAllKnownUrls) then
                                    False

                                else
                                    True
                    )

        failedRequests =
            staticResponses
                |> Dict.toList
                |> List.concatMap
                    (\( path, NotFetched request rawResponses ) ->
                        let
                            usableRawResponses : Dict String String
                            usableRawResponses =
                                rawResponses
                                    |> Dict.Extra.filterMap
                                        (\key value ->
                                            value
                                                |> Result.map Just
                                                |> Result.withDefault Nothing
                                        )

                            maybePermanentError =
                                StaticHttpRequest.permanentError request
                                    usableRawResponses

                            decoderErrors =
                                maybePermanentError
                                    |> Maybe.map (StaticHttpRequest.toBuildError path)
                                    |> Maybe.map List.singleton
                                    |> Maybe.withDefault []
                        in
                        decoderErrors
                    )
    in
    if pendingRequests then
        let
            requestContinuations : List ( String, StaticHttp.Request () )
            requestContinuations =
                staticResponses
                    |> Dict.toList
                    |> List.map
                        (\( path, NotFetched request rawResponses ) ->
                            ( path, request )
                        )

            ( updatedAllRawResponses, newEffect ) =
                case
                    performStaticHttpRequests allRawResponses secrets requestContinuations
                of
                    Ok urlsToPerform ->
                        let
                            newAllRawResponses =
                                Dict.union allRawResponses dictOfNewUrlsToPerform

                            dictOfNewUrlsToPerform =
                                urlsToPerform
                                    |> List.map .masked
                                    |> List.map HashRequest.hash
                                    |> List.map (\hashedUrl -> ( hashedUrl, Nothing ))
                                    |> Dict.fromList

                            maskedToUnmasked : Dict String { masked : RequestDetails, unmasked : RequestDetails }
                            maskedToUnmasked =
                                urlsToPerform
                                    --                                    |> List.map (\secureUrl -> ( Pages.Internal.Secrets.masked secureUrl, secureUrl ))
                                    |> List.map
                                        (\secureUrl ->
                                            --                                            ( hashUrl secureUrl, { unmasked = secureUrl, masked = secureUrl } )
                                            ( HashRequest.hash secureUrl.masked, secureUrl )
                                        )
                                    |> Dict.fromList

                            alreadyPerformed =
                                allRawResponses
                                    |> Dict.keys
                                    |> Set.fromList

                            newThing =
                                maskedToUnmasked
                                    |> Dict.Extra.removeMany alreadyPerformed
                                    |> Dict.toList
                                    |> List.map
                                        (\( maskedUrl, secureUrl ) ->
                                            FetchHttp secureUrl
                                        )
                                    |> Batch
                        in
                        ( newAllRawResponses, newThing )

                    Err error ->
                        ( allRawResponses
                        , SendJsData <|
                            (Errors <| BuildError.errorsToString (error ++ failedRequests ++ errors))
                        )
        in
        ( updatedAllRawResponses, newEffect )

    else
        let
            updatedAllRawResponses =
                Dict.empty

            metadataForGenerateFiles =
                siteMetadata
                    |> Result.withDefault []
                    |> List.map
                        (\( pagePath, metadata ) ->
                            let
                                contentForPage =
                                    config.content
                                        |> List.filterMap
                                            (\( path, { body } ) ->
                                                let
                                                    pagePathToGenerate =
                                                        PagePath.toString pagePath

                                                    currentContentPath =
                                                        String.join "/" path
                                                in
                                                if pagePathToGenerate == currentContentPath then
                                                    Just body

                                                else
                                                    Nothing
                                            )
                                        |> List.head
                                        |> Maybe.andThen identity
                            in
                            { path = pagePath
                            , frontmatter = metadata
                            , body = contentForPage |> Maybe.withDefault ""
                            }
                        )

            --generatedFiles : StaticHttp.Request (List (Result String { path : List String, content : String }))
            --generatedFiles : List (Result String { path : List String, content : String })
            generatedFiles =
                mythingy2
                    |> Result.withDefault []

            mythingy2 : Result StaticHttpRequest.Error (List (Result String { path : List String, content : String }))
            mythingy2 =
                StaticHttpRequest.resolve (config.generateFiles metadataForGenerateFiles)
                    (allRawResponses |> Dict.Extra.filterMap (\key value -> value))

            generatedOkayFiles : List { path : List String, content : String }
            generatedOkayFiles =
                generatedFiles
                    |> List.filterMap
                        (\result ->
                            case result of
                                Ok ok ->
                                    Just ok

                                _ ->
                                    Nothing
                        )

            generatedFileErrors : List { title : String, message : List Terminal.Text, fatal : Bool }
            generatedFileErrors =
                generatedFiles
                    |> List.filterMap
                        (\result ->
                            case result of
                                Ok ok ->
                                    Nothing

                                Err error ->
                                    Just
                                        { title = "Generate Files Error"
                                        , message =
                                            [ Terminal.text "I encountered an Err from your generateFiles function. Message:\n"
                                            , Terminal.text <| "Error: " ++ error
                                            ]
                                        , fatal = True
                                        }
                        )

            allErrors : List BuildError
            allErrors =
                errors ++ failedRequests ++ generatedFileErrors
        in
        ( updatedAllRawResponses
        , toJsPayload
            (encodeStaticResponses mode staticResponses)
            config.manifest
            generatedOkayFiles
            allErrors
        )


toJsPayload encodedStatic manifest generated allErrors =
    SendJsData <|
        if allErrors |> List.filter .fatal |> List.isEmpty then
            Success
                (ToJsSuccessPayload
                    encodedStatic
                    manifest
                    generated
                    (List.map BuildError.errorToString allErrors)
                )

        else
            Errors <| BuildError.errorsToString allErrors


encodeStaticResponses : Mode -> StaticResponses -> Dict String (Dict String String)
<<<<<<< HEAD
encodeStaticResponses mode staticResponses =
    staticResponses
        |> Dict.filter
            (\key value ->
                key /= cliDictKey
            )
        |> Dict.map
            (\path result ->
                case result of
                    NotFetched request rawResponsesDict ->
                        let
                            relevantResponses =
=======
encodeStaticResponses mode =
    Dict.map
        (\path result ->
            case result of
                NotFetched request rawResponsesDict ->
                    let
                        relevantResponses =
                            Dict.map
                                (\_ ->
                                    -- TODO avoid running this code at all if there are errors here
                                    Result.withDefault ""
                                )
>>>>>>> c993d3dc
                                rawResponsesDict

                        strippedResponses : Dict String String
                        strippedResponses =
                            -- TODO should this return an Err and handle that here?
                            StaticHttpRequest.strippedResponses request relevantResponses
                    in
                    case mode of
                        Dev ->
                            relevantResponses

                        Prod ->
                            strippedResponses
        )


type alias StaticResponses =
    Dict String StaticHttpResult


type StaticHttpResult
    = NotFetched (StaticHttpRequest.Request ()) (Dict String (Result () String))


staticResponseForPage :
    List ( PagePath pathKey, metadata )
    ->
        (List ( PagePath pathKey, metadata )
         ->
            { path : PagePath pathKey
            , frontmatter : metadata
            }
         ->
            StaticHttpRequest.Request
                { view : userModel -> view -> { title : String, body : Html userMsg }
                , head : List (Head.Tag pathKey)
                }
        )
    ->
        Result (List BuildError)
            (List
                ( PagePath pathKey
                , StaticHttp.Request
                    { view : userModel -> view -> { title : String, body : Html userMsg }
                    , head : List (Head.Tag pathKey)
                    }
                )
            )
staticResponseForPage siteMetadata viewFn =
    siteMetadata
        |> List.map
            (\( pagePath, frontmatter ) ->
                let
                    thing =
                        viewFn siteMetadata
                            { path = pagePath
                            , frontmatter = frontmatter
                            }
                in
                Ok ( pagePath, thing )
            )
        |> combine


combine : List (Result error ( key, success )) -> Result (List error) (List ( key, success ))
combine list =
    list
        |> List.foldr resultFolder (Ok [])


resultFolder : Result error a -> Result (List error) (List a) -> Result (List error) (List a)
resultFolder current soFarResult =
    case soFarResult of
        Ok soFarOk ->
            case current of
                Ok currentOk ->
                    currentOk
                        :: soFarOk
                        |> Ok

                Err error ->
                    Err [ error ]

        Err soFarErr ->
            case current of
                Ok currentOk ->
                    Err soFarErr

                Err error ->
                    error
                        :: soFarErr
                        |> Err<|MERGE_RESOLUTION|>--- conflicted
+++ resolved
@@ -958,7 +958,6 @@
 
 
 encodeStaticResponses : Mode -> StaticResponses -> Dict String (Dict String String)
-<<<<<<< HEAD
 encodeStaticResponses mode staticResponses =
     staticResponses
         |> Dict.filter
@@ -971,34 +970,25 @@
                     NotFetched request rawResponsesDict ->
                         let
                             relevantResponses =
-=======
-encodeStaticResponses mode =
-    Dict.map
-        (\path result ->
-            case result of
-                NotFetched request rawResponsesDict ->
-                    let
-                        relevantResponses =
-                            Dict.map
-                                (\_ ->
-                                    -- TODO avoid running this code at all if there are errors here
-                                    Result.withDefault ""
-                                )
->>>>>>> c993d3dc
-                                rawResponsesDict
-
-                        strippedResponses : Dict String String
-                        strippedResponses =
-                            -- TODO should this return an Err and handle that here?
-                            StaticHttpRequest.strippedResponses request relevantResponses
-                    in
-                    case mode of
-                        Dev ->
-                            relevantResponses
-
-                        Prod ->
-                            strippedResponses
-        )
+                                Dict.map
+                                    (\_ ->
+                                        -- TODO avoid running this code at all if there are errors here
+                                        Result.withDefault ""
+                                    )
+                                    rawResponsesDict
+
+                            strippedResponses : Dict String String
+                            strippedResponses =
+                                -- TODO should this return an Err and handle that here?
+                                StaticHttpRequest.strippedResponses request relevantResponses
+                        in
+                        case mode of
+                            Dev ->
+                                relevantResponses
+
+                            Prod ->
+                                strippedResponses
+            )
 
 
 type alias StaticResponses =
