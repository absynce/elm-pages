--- conflicted
+++ resolved
@@ -118,16 +118,12 @@
 
 
 type Msg
-<<<<<<< HEAD
     = OnPageChange
         { path : PagePath Pages.PathKey
         , query : Maybe String
         , fragment : Maybe String
         }
-=======
-    = OnPageChange (PagePath Pages.PathKey)
     | ToggleMobileMenu
->>>>>>> d4d38f18
 
 
 update : Msg -> Model -> ( Model, Cmd Msg )
